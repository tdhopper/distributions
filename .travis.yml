--- conflicted
+++ resolved
@@ -8,12 +8,8 @@
   - sudo add-apt-repository -y ppa:cython-dev/master-ppa
   - sudo apt-get update -qq
   - sudo apt-get install -qq cython python-numpy python-scipy
-<<<<<<< HEAD
   - sudo apt-get install libprotobuf-dev libeigen3-dev
-=======
-  - sudo apt-get install libprotobuf-dev
   - pip install cpplint
->>>>>>> e83dbe17
 env:
   - FLAVOR=_cc
   - FLAVOR=_cc DISTRIBUTIONS_USE_PROTOBUF=1
