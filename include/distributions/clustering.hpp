// Copyright (c) 2014, Salesforce.com, Inc.  All rights reserved.
//
// Redistribution and use in source and binary forms, with or without
// modification, are permitted provided that the following conditions
// are met:
//
// - Redistributions of source code must retain the above copyright
//   notice, this list of conditions and the following disclaimer.
// - Redistributions in binary form must reproduce the above copyright
//   notice, this list of conditions and the following disclaimer in the
//   documentation and/or other materials provided with the distribution.
// - Neither the name of Salesforce.com nor the names of its contributors
//   may be used to endorse or promote products derived from this
//   software without specific prior written permission.
//
// THIS SOFTWARE IS PROVIDED BY THE COPYRIGHT HOLDERS AND CONTRIBUTORS
// "AS IS" AND ANY EXPRESS OR IMPLIED WARRANTIES, INCLUDING, BUT NOT
// LIMITED TO, THE IMPLIED WARRANTIES OF MERCHANTABILITY AND FITNESS
// FOR A PARTICULAR PURPOSE ARE DISCLAIMED.  IN NO EVENT SHALL THE
// COPYRIGHT HOLDER OR CONTRIBUTORS BE LIABLE FOR ANY DIRECT, INDIRECT,
// INCIDENTAL, SPECIAL, EXEMPLARY, OR CONSEQUENTIAL DAMAGES (INCLUDING,
// BUT NOT LIMITED TO, PROCUREMENT OF SUBSTITUTE GOODS OR SERVICES; LOSS
// OF USE, DATA, OR PROFITS; OR BUSINESS INTERRUPTION) HOWEVER CAUSED AND
// ON ANY THEORY OF LIABILITY, WHETHER IN CONTRACT, STRICT LIABILITY, OR
// TORT (INCLUDING NEGLIGENCE OR OTHERWISE) ARISING IN ANY WAY OUT OF THE
// USE OF THIS SOFTWARE, EVEN IF ADVISED OF THE POSSIBILITY OF SUCH DAMAGE.

#pragma once

#include <unordered_map>
#include <unordered_set>
#include <distributions/common.hpp>
#include <distributions/random.hpp>
#include <distributions/vector.hpp>

namespace distributions
{

// This is explicitly instantiated for:
// - int32_t
// To add datatypes, edit the bottom of src/clustering.cc
template<class count_t>
struct Clustering
{


//----------------------------------------------------------------------------
// Assignments

template<class Key>
struct TrivialHash
{
    typedef Key argument_type;
    typedef size_t result_type;
    size_t operator() (const Key & key) const
    {
        static_assert(sizeof(Key) <= sizeof(size_t), "invalid type");
        return key;
    }
};

typedef std::unordered_map<count_t, count_t, TrivialHash<count_t>> Assignments;

static std::vector<count_t> count_assignments (
        const Assignments & assignments);


//----------------------------------------------------------------------------
// Mixture Driver
//
// This interface maintains contiguous groupids for vectorized scoring
// while maintaining a fixed number of empty groups.
// Specific models may use this class, or maintain custom cached scores. 

template<class Model>
class MixtureDriver
{
public:

    typedef std::unordered_set<size_t, TrivialHash<size_t>> IdSet;

    const std::vector<count_t> & counts () const { return counts_; }
    const IdSet & empty_groupids () const { return empty_groupids_; }
    size_t sample_size () const { return sample_size_; }

    void init (const Model & model, const std::vector<count_t> & counts)
    {
        counts_ = counts;

        const size_t group_count = counts_.size();
        sample_size_ = 0;
        empty_groupids_.clear();
        for (size_t i = 0; i < group_count; ++i) {
            sample_size_ += counts_[i];
            if (counts_[i] == 0) {
                empty_groupids_.insert(i);
            }
        }
        DIST_ASSERT(empty_groupids_.size(), "missing empty groups");
        _validate();
    }

    bool add_value (
            const Model & model,
            size_t groupid,
            count_t count = 1)
    {
        DIST_ASSERT1(count, "cannot add zero values");
        DIST_ASSERT2(groupid < counts_.size(), "bad groupid: " << groupid);

        const bool add_group = (counts_[groupid] == 0);
        counts_[groupid] += count;
        sample_size_ += count;

        if (DIST_UNLIKELY(add_group)) {
            empty_groupids_.erase(groupid);
            empty_groupids_.insert(counts_.size());
            counts_.push_back(0);
            _validate();
        }

        return add_group;
    }

    bool remove_value (
            const Model & model,
            size_t groupid,
            count_t count = 1)
    {
        DIST_ASSERT1(count, "cannot remove zero values");
        DIST_ASSERT2(groupid < counts_.size(), "bad groupid: " << groupid);
        DIST_ASSERT2(counts_[groupid], "cannot remove value from empty group");
        DIST_ASSERT2(count <= counts_[groupid],
            "cannot remove more values than are in group");

        counts_[groupid] -= count;
        sample_size_ -= count;
        const bool remove_group = (counts_[groupid] == 0);

        if (DIST_UNLIKELY(remove_group)) {
            const size_t group_count = counts_.size() - 1;
            if (groupid != group_count) {
                if (counts_.back() == 0) {
                    empty_groupids_.erase(group_count);
                    empty_groupids_.insert(groupid);
                } else {
                    counts_[groupid] = counts_.back();
                }
            }
            counts_.pop_back();
            _validate();
        }

        return remove_group;
    }

    void score (const Model & model, VectorFloat & scores) const
    {
        if (DIST_DEBUG_LEVEL >= 1) {
            DIST_ASSERT_EQ(scores.size(), counts_.size());
        }

        const count_t group_count = counts_.size();
        const count_t empty_group_count = empty_groupids_.size();
        const count_t nonempty_group_count = group_count - empty_group_count;
        for (size_t i = 0; i < group_count; ++i) {
            scores[i] = model.score_add_value(
                counts_[i],
                nonempty_group_count,
                sample_size_,
                empty_group_count);
        }
    }

private:

    std::vector<count_t> counts_;
    IdSet empty_groupids_;
    count_t sample_size_;

    void _validate () const
    {
        DIST_ASSERT1(empty_groupids_.size(), "missing empty groups");
        if (DIST_DEBUG_LEVEL >= 2) {
            for (size_t i = 0; i < counts_.size(); ++i) {
                bool count_is_zero = (counts_[i] == 0);
                bool is_empty =
                    (empty_groupids_.find(i) != empty_groupids_.end());
                DIST_ASSERT_EQ(count_is_zero, is_empty);
            }
        }
    }
};


//----------------------------------------------------------------------------
// Pitman-Yor Model

struct PitmanYor
{
    float alpha;
    float d;

    std::vector<count_t> sample_assignments (
            count_t size,
            rng_t & rng) const;

    float score_counts (
            const std::vector<count_t> & counts) const;

    float score_add_value (
            count_t group_size,
            count_t nonempty_group_count,
            count_t sample_size,
            count_t empty_group_count = 1) const
    {
        // What is the probability (score) of adding a customer
        // to a table which currently has:
        //
        // group_size people sitting at it (can be zero)
        // nonempty_group_count tables that have people sitting at them
        // sample_size people seated total
        //
        // In particular, if group_size == 0, this is the prob of sitting
        // at a new table. In that case, nonempty_group_count does not
        // include this "new" table, as it is obviously unoccupied.

        if (group_size == 0) {
            float numer = alpha + d * nonempty_group_count;
            float denom = (sample_size + alpha) * empty_group_count;
            return fast_log(numer / denom);
        } else {
            return fast_log((group_size - d) / (sample_size + alpha));
        }
    }

    float score_remove_value(
            count_t group_size,
            count_t nonempty_group_count,
            count_t sample_size,
            count_t empty_group_count = 1) const
    {
        group_size -= 1;
        if (group_size == 0) {
            nonempty_group_count -= 1;
            //empty_group_count += 1;    // FIXME is this right?
        }
        sample_size -= 1;

        return -score_add_value(
            group_size,
            nonempty_group_count,
            sample_size,
            empty_group_count);
    }

    // HACK gcc doesn't want Mixture defined outside of PitmanYor
    class Mixture
    {
    public:

        typedef PitmanYor Model;
        typedef std::unordered_set<size_t, TrivialHash<size_t>> IdSet;

        const std::vector<count_t> & counts () const
        {
            return driver_.counts();
        }

        const IdSet & empty_groupids () const
        {
            return driver_.empty_groupids();
        }

        size_t sample_size () const
        {
            return driver_.sample_size();
        }

        void init (const Model & model, const std::vector<count_t> & counts)
        {
            driver_.init(counts);
            shifted_scores_.resize(counts().size());
            for (size_t i = 0; i < group_count; ++i) {
                if (counts()[i]) {
                    _update_nonempty_group(model, i);
                }
            }
            _update_empty_groups(model);
        }

        bool add_value (
                const Model & model,
                size_t groupid,
                count_t count = 1)
        {
            const bool add_group = driver_.add_value(model, groupid, count);

            if (DIST_UNLIKELY(add_group)) {
                _update_empty_groups(model);
            }

            return add_group;
        }

        bool remove_value (
                const Model & model,
                size_t groupid,
                count_t count = 1)
        {
            const bool remove_group =
                driver_.remove_value(model, groupid, count);

            if (DIST_UNLIKELY(remove_group)) {
                _update_empty_groups(model);
            } else {
                _update_nonempty_group(model, groupid);
            }

            return remove_group;
        }

        void score (const Model & model, VectorFloat & scores) const
        {
            if (DIST_DEBUG_LEVEL >= 1) {
                DIST_ASSERT_EQ(scores.size(), counts().size());
            }

            const size_t size = counts().size();
            const float shift = -fast_log(sample_size() + model.alpha);
            const float * __restrict__ in = VectorFloat_data(shifted_scores_);
            float * __restrict__ out = VectorFloat_data(scores);

            for (size_t i = 0; i < size; ++i) {
                out[i] = in[i] + shift;
            }
        }

    private:

        void _update_nonempty_group (const Model & model, size_t groupid)
        {
            const auto group_size = counts()[groupid];
            DIST_ASSERT2(group_size, "expected nonempty group");
            shifted_scores_[groupid] = fast_log(group_size - model.d);
        }

        void _update_empty_groups (const Model & model)
        {
            size_t empty_group_count = empty_groupids().size();
            size_t nonempty_group_count = counts().size() - empty_group_count;
            float numer = model.alpha + model.d * nonempty_group_count;
            float denom = empty_group_count;
            const float shifted_score = fast_log(numer / denom);
            for (size_t i : empty_groupids()) {
                shifted_scores_[i] = shifted_score;
            }
        }

        MixtureDriver<PitmanYor> driver_;
        VectorFloat shifted_scores_;
    };
};


//----------------------------------------------------------------------------
// Low-Entropy Model

struct LowEntropy
{
    count_t dataset_size;

    std::vector<count_t> sample_assignments (
            count_t sample_size,
            rng_t & rng) const;

    float score_counts (const std::vector<count_t> & counts) const;

    float score_add_value (
            count_t group_size,
            count_t nonempty_group_count,
            count_t sample_size,
            count_t empty_group_count = 1) const
    {
        if (DIST_DEBUG_LEVEL >= 1) {
            DIST_ASSERT_LT(sample_size, dataset_size);
            DIST_ASSERT_LT(0, empty_group_count);
        }

        if (group_size == 0) {
            float score = -fast_log(empty_group_count);
            if (sample_size + 1 < dataset_size) {
                score += _approximate_postpred_correction(sample_size + 1);
            }
            return score;
        }

        // see `python derivations/clustering.py fastlog`
        const count_t very_large = 10000;
        float bigger = 1.f + group_size;
        if (group_size > very_large) {
            return 1.f + fast_log(bigger);
        } else {
            return fast_log(bigger / group_size) * group_size
                 + fast_log(bigger);
        }
    }

    float score_remove_value (
            count_t group_size,
            count_t nonempty_group_count,
            count_t sample_size,
            count_t empty_group_count = 1) const
    {
        if (DIST_DEBUG_LEVEL >= 1) {
            DIST_ASSERT_LT(0, sample_size);
        }

        group_size -= 1;
        return -score_add_value(
            group_size,
            nonempty_group_count,
            sample_size,
            empty_group_count);
    }

<<<<<<< HEAD
    typedef MixtureDriver<LowEntropy> Mixture;
=======
    float log_partition_function (count_t sample_size) const;
>>>>>>> 3b8117c8

private:

    // ad hoc approximation,
    // see `python derivations/clustering.py postpred`
    // see `python derivations/clustering.py approximations`
    float _approximate_postpred_correction (float sample_size) const
    {
        if (DIST_DEBUG_LEVEL >= 2) {
            DIST_ASSERT_LT(0, sample_size);
            DIST_ASSERT_LT(sample_size, dataset_size);
        }

        float exponent = 0.45f - 0.1f / sample_size - 0.1f / dataset_size;
        float scale = dataset_size / sample_size;
        return fast_log(scale) * exponent;
    }

    float _approximate_dataprob_correction(count_t sample_size) const;
};

}; // struct Clustering<count_t>
} // namespace distributions<|MERGE_RESOLUTION|>--- conflicted
+++ resolved
@@ -424,11 +424,9 @@
             empty_group_count);
     }
 
-<<<<<<< HEAD
+    float log_partition_function (count_t sample_size) const;
+
     typedef MixtureDriver<LowEntropy> Mixture;
-=======
-    float log_partition_function (count_t sample_size) const;
->>>>>>> 3b8117c8
 
 private:
 
