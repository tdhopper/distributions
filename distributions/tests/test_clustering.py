--- conflicted
+++ resolved
@@ -36,26 +36,13 @@
     assert_is_instance,
 )
 from distributions.util import discrete_goodness_of_fit
-<<<<<<< HEAD
-from distributions.tests.util import seed_all, assert_hasattr
-try:
-    from distributions.lp.clustering import (
-        count_assignments,
-        PitmanYor,
-        LowEntropy,
-    )
-except ImportError:
-    raise SkipTest('no cython support')
-
-=======
-from distributions.tests.util import seed_all, require_cython
+from distributions.tests.util import require_cython, seed_all, assert_hasattr
 require_cython()
 from distributions.lp.clustering import (
     count_assignments,
     PitmanYor,
     LowEntropy,
 )
->>>>>>> 8cfe9d41
 
 MODELS = [
     PitmanYor,
